--- conflicted
+++ resolved
@@ -1,8 +1,12 @@
+docker-compose.yml
+Dockerfile
+Untitled*.ipynb
+.vscode/*
+
 *.swp
 # Byte-compiled / optimized / DLL files
 __pycache__/
 *.py[cod]
-<<<<<<< HEAD
 *$py.class
 
 # C extensions
@@ -84,7 +88,7 @@
 *.sage.py
 
 # Environments
-.env
+v
 .venv
 env/
 venv/
@@ -108,14 +112,4 @@
 fabee.yml*
 
 # misc
-.history.*
-=======
-.env
-docker-compose.yml
-Dockerfile
-.ipynb_checkpoints/
-Untitled*.ipynb
-.history.*
-.vscode/*
-_build/
->>>>>>> 361d923c
+.history.*